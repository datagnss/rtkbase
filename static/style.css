--- conflicted
+++ resolved
@@ -1,183 +1,179 @@
-li.nav_log_container{
-	position:relative;
-	padding-right:38.5px
+li.nav_log_container{
+	position:relative;
+	padding-right:38.5px
+}
+.nav_log_container .settings{
+	position:absolute;
+	right:5px;
+	top:0;
+	width:32.5px;
+	height:33.5px;
+	padding:0px;
+	z-index: 10;
+}
+.loader{
+	text-align:center;
+	position:absolute;
+	top:33.5px;
+	width:100%;
+	height:100%;
+	z-index:1000;
+	background:rgba(0,0,0,0.3);
+}
+.loader img{
+	position:relative;
+	top:10%;
+}
+.hidden_buttons{
+	display:inline-block;
+}
+.hidden_buttons > ul{
+	padding-left: 0;
+}
+.hidden_buttons > ul > li{
+	list-style:none;
+	position:relative
+}
+.hidden_buttons .hidden_list{
+	list-style:none;
+	position:absolute;
+	left:-200%;
+	z-index:2000;
+	display:none;
+	background:#F9F9F9;
+	border: 1px solid #ddd;
+	padding-left:5px;
+}
+.hidden_buttons .hidden_list li a{
+	width:calc( 100% - 39px);
+}
+.hidden_buttons .hidden_list li a#reset_config_button{
+	z-index:999;
+}
+#popupDelete > div, #popupLogin > div{
+	padding:0px 10px;
+	width:200px;
+}
+#popupLogin div .conf_tail{
+	position:relative;
+	top:15px;
+	font-weight: bold;
+	width:15px;
+}
+#popupLogin div .space_alert{
+	color:red;
+	display:none;
+}
+.network_container, .rinex_version_container, .update_buttons_container, .image_version_container, .reboot_button_container, .bluetooth_container{
+	margin-bottom:1em;
+}
+.rinex_version_container > p{
+	display:inline-block;
+	float:left;
+	padding-right:20px;
+	position:relative;
+	top:5px;
+}
+.rinex_version_container > div{
+	float:left;
+}
+.update_buttons_container .update_warning{
+	clear:both;
+}
+.update_buttons_container #update_button{
+	float:left;
+}
+.update_buttons_container .connect{
+	color:red;
+	font-size:12px;
+}
+.update_buttons_container .load_update{
+	height:44px;
+	float:left;
+	position:relative;
+	display:none;
+}
+.update_buttons_container .load_update img{
+	height:54px;
+}
+.update_buttons_container .load_update p{
+	position:absolute;
+	top:0px;
+	left:0px;
+	color:red;
+	width:54px;
+	text-align:center;
+}
+.log_string{
+	white-space: normal;
+}
+.no_logs{
+	display: none;
+}
+.log_conversion_status_string{
+	white-space: normal;
+	width:85%;
+}
+.load_update span{
+	color:green;
+	position:relative;
+	top:20px;
+}
+.select_hidder{
+	position:absolute;
+	top:0;
+	left:0;
+	width:100%;
+	height:100%;
+	z-index:50;
+}
+.advanced-settings{
+	display:none;
+}
+.ui-listview .log_format{
+    position: absolute;
+    bottom: 1em;
+    right: 3.333em;
+    margin: 0;
+    text-align: right;
+}
+.warning_footer{
+	display: none;
+	position: fixed;
+	bottom: 0;
+	left: 0;
+	width: 100%;
+}
+.warning_footer h1.ui-title{
+	overflow: visible;
+	white-space: normal;
+}
+#device_list, #paired_device_list{
+	clear: both;
+}
+#bluetooth_scan{
+	float: left;
+}
+.bluetooth_container img{
+	height: 34px;
+	padding: 10px 5px;
+	display: none;
+}
+#paired_device_list li a.ui-btn-icon-right:after, #device_list li a.ui-btn-icon-right:after{
+	content: none;
 }
-.nav_log_container .settings{
-	position:absolute;
-	right:5px;
-	top:0;
-	width:32.5px;
-	height:33.5px;
-	padding:0px;
-	z-index: 10;
-}
-.loader{
-	text-align:center;
-	position:absolute;
-	top:33.5px;
-	width:100%;
-	height:100%;
-	z-index:1000;
-	background:rgba(0,0,0,0.3);
-}
-.loader img{
-	position:relative;
-	top:10%;
-}
-.hidden_buttons{
-	display:inline-block;
-}
-.hidden_buttons > ul{
-	padding-left: 0;
-}
-.hidden_buttons > ul > li{
-	list-style:none;
-	position:relative
-}
-.hidden_buttons .hidden_list{
-	list-style:none;
-	position:absolute;
-	left:-200%;
-	z-index:2000;
-	display:none;
-	background:#F9F9F9;
-	border: 1px solid #ddd;
-	padding-left:5px;
-}
-.hidden_buttons .hidden_list li a{
-	width:calc( 100% - 39px);
-}
-.hidden_buttons .hidden_list li a#reset_config_button{
-	z-index:999;
-}
-#popupDelete > div, #popupLogin > div{
-	padding:0px 10px;
-	width:200px;
-}
-#popupLogin div .conf_tail{
-	position:relative;
-	top:15px;
-	font-weight: bold;
-	width:15px;
-}
-#popupLogin div .space_alert{
-	color:red;
-	display:none;
-}
-.network_container, .rinex_version_container, .update_buttons_container, .image_version_container, .reboot_button_container, .bluetooth_container{
-	margin-bottom:1em;
-}
-.rinex_version_container > p{
-	display:inline-block;
-	float:left;
-	padding-right:20px;
-	position:relative;
-	top:5px;
-}
-.rinex_version_container > div{
-	float:left;
-}
-.update_buttons_container .update_warning{
-	clear:both;
-}
-.update_buttons_container #update_button{
-	float:left;
-}
-.update_buttons_container .connect{
-	color:red;
-	font-size:12px;
-}
-.update_buttons_container .load_update{
-	height:44px;
-	float:left;
-	position:relative;
-	display:none;
-}
-.update_buttons_container .load_update img{
-	height:54px;
-}
-.update_buttons_container .load_update p{
-	position:absolute;
-	top:0px;
-	left:0px;
-	color:red;
-	width:54px;
-	text-align:center;
-}
-.log_string{
-	white-space: normal;
-}
-.no_logs{
-	display: none;
-}
-.log_conversion_status_string{
-	white-space: normal;
-	width:85%;
-}
-.load_update span{
-	color:green;
-	position:relative;
-	top:20px;
-}
-.select_hidder{
-	position:absolute;
-	top:0;
-	left:0;
-	width:100%;
-	height:100%;
-	z-index:50;
-}
-.advanced-settings{
-	display:none;
-}
-.ui-listview .log_format{
-    position: absolute;
-    bottom: 1em;
-    right: 3.333em;
-    margin: 0;
-    text-align: right;
-}
-.warning_footer{
-	display: none;
-	position: fixed;
-	bottom: 0;
-	left: 0;
-	width: 100%;
-}
-.warning_footer h1.ui-title{
-	overflow: visible;
-	white-space: normal;
-}
-#device_list, #paired_device_list{
-	clear: both;
-}
-#bluetooth_scan{
-	float: left;
-}
-.bluetooth_container img{
-	height: 34px;
-	padding: 10px 5px;
-	display: none;
-}
-#paired_device_list li a.ui-btn-icon-right:after, #device_list li a.ui-btn-icon-right:after{
-	content: none;
-<<<<<<< HEAD
-}
-=======
-}
->>>>>>> bdcdf289
-.ui-listview > li p{
-	overflow: visible;
-	white-space: normal;
-}
-#ui-bar-space{
-	display: none;
-}
-@media only screen and (max-width:760px){
-    .ui-listview > li h2{
-        font-size: 0.75em;
-    }
-    .ui-listview > li p{
-        font-size: 0.5em;
-    }
-}
+.ui-listview > li p{
+	overflow: visible;
+	white-space: normal;
+}
+#ui-bar-space{
+	display: none;
+}
+@media only screen and (max-width:760px){
+    .ui-listview > li h2{
+        font-size: 0.75em;
+    }
+    .ui-listview > li p{
+        font-size: 0.5em;
+    }
+}