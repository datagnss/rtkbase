--- conflicted
+++ resolved
@@ -716,10 +716,6 @@
                         var splitArr = '';
                         var splitArr = config_comment.split(',');
 
-<<<<<<< HEAD
-                        to_append +=  '<select name="select-native-1" id="' + config_key + '_entry" class="config_form_field">';
-
-=======
                         var topClassArr = ['inpstr1-type', 'inpstr1-format' ,'inpstr2-type', 'inpstr2-format', 'inpstr3-type', 'inpstr3-format', 'outstr1-type', 'outstr1-format' , 'outstr2-type', 'outstr2-format', 'logstr1-type', 'logstr1-format', 'logstr2-type', 'logstr2-format', 'logstr3-type', 'logstr3-format'];
 
                         if(jQuery.inArray(config_key, topClassArr) >= 0)
@@ -727,7 +723,6 @@
 						else
 							to_append +=  '<select name="select-native-1" id="' + config_key + '_entry" class="config_form_field">';
                         
->>>>>>> fbd27009
                         $.each(splitArr, function(index, value){
                             value = value.replace(/[# (]+/g,'').replace(/[)]+/g,'');
                             var innerSplit = '';
