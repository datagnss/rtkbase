<!-- ReachView code is placed under the GPL license.
Written by Egor Fedorov (egor.fedorov@emlid.com)
Copyright (c) 2015, Emlid Limited
All rights reserved.

If you are interested in using ReachView code as a part of a
closed source project, please contact Emlid Limited (info@emlid.com).

This file is part of ReachView.

ReachView is free software: you can redistribute it and/or modify
it under the terms of the GNU General Public License as published by
the Free Software Foundation, either version 3 of the License, or
(at your option) any later version.

ReachView is distributed in the hope that it will be useful,
but WITHOUT ANY WARRANTY; without even the implied warranty of
MERCHANTABILITY or FITNESS FOR A PARTICULAR PURPOSE.  See the
GNU General Public License for more details.

You should have received a copy of the GNU General Public License
along with ReachView.  If not, see <http://www.gnu.org/licenses/>. -->

<!DOCTYPE html>
<html xmlns="http://www.w3.org/1999/html">
<head>
    <title>ReachViewApp</title>
    <meta name="viewport" content="width=device-width, initial-scale=1">
    <link rel="stylesheet" type="text/css" href="{{ url_for('static', filename='jquery.mobile-1.4.5.min.css') }}">
    <script type="text/javascript" src="{{ url_for('static', filename='jquery-1.11.2.min.js') }}"></script>
    <script type="text/javascript" src="{{ url_for('static', filename='jquery.mobile-1.4.5.min.js') }}"></script>
    <script type="text/javascript" src="{{ url_for('static', filename='d3.v3.min.js') }}"></script>
    <script type="text/javascript" src="{{ url_for('static', filename='socket.io.min.js') }}"></script>
    <script type="text/javascript" src="{{ url_for('static', filename='configs.js') }}" charset="utf-8"></script>
    <script type="text/javascript" src="{{ url_for('static', filename='graph.js') }}" charset="utf-8"></script>
    <script type="text/javascript" src="{{ url_for('static', filename='handlers.js') }}" charset="utf-8"></script>
    <script type="text/javascript" src="{{ url_for('static', filename='main.js') }}" charset="utf-8"></script>
</head>
<style>
    .ui-listview .log_format{
        position: absolute;
        bottom: 1em;
        right: 3.333em;
        margin: 0;
        text-align: right;
    }
    @media only screen and (max-width:760px){
        .ui-listview > li h2{
            font-size: 0.75em;
        }
        .ui-listview > li p{
            font-size: 0.5em;
        }
    }
</style>
<body>

<!-- Status page here:-->
<div data-role="page" id="status_page">
    <div data-role="header">
        <div data-role="navbar" id="navbar1">
            <ul>
                <li><a href="#" class="tab ui-btn-active ui-state-persist status_page">Status</a></li>
                <li><a href="#config_page" class="tab">Config</a></li>
<<<<<<< HEAD
                <li style="position:relative;padding-right:33.5px"><a href="#logs_page" class="tab">Logs</a><a href="#settings" data-role="button" data-icon="gear" class="settings" data-iconpos="notext" style="position:absolute;right:0;top:0;width:33.5px;height:33.5px;padding:0px;"></a></li>
=======
                <li style="position:relative;padding-right:33.5px"><a href="#logs_page" class="tab logs_page">Logs</a><a href="#settings" data-role="button" data-icon="gear" data-iconpos="notext" style="position:absolute;right:0;top:0;width:33.5px;height:33.5px;padding:0px;"></a></li>
>>>>>>> 1c0f0f1f
            </ul>
        </div>
    </div>

    <div class="ui-grid-a">
        <div class="ui-block-a" id="mode_block">
            <div class="ui-bar">
                <b>Mode: </b><span id="mode_value"></span>
            </div>
        </div>
        <div class="ui-block-b" id="status_block">
            <div class="ui-bar">
                <b>Status: </b><span id="status_value"></span>
            </div>
        </div>
    </div>

    <div class="ui-grid-b">
        <div class="ui-block-a" id="lat_block">
            <div class="ui-bar">
                <b>Lat: </b><span id="lat_value"></span>
            </div>
        </div>
        <div class="ui-block-b" id="lon_block">
            <div class="ui-bar">
                <b>Lon: </b><span id="lon_value"></span>
            </div>
        </div>
        <div class="ui-block-c" id="height_block">
            <div class="ui-bar">
                <b>H: </b><span id="height_value"></span>
            </div>
        </div>
    </div>

    <!-- Canvases for the graphs!!!!!!!!!!!!!!!!!! -->
    <!-- <canvas id="sat_chart_canvas"></canvas> -->
    <div id="bar-chart"></div>
<!--     <div data-role="footer" data-position="fixed">
        <h1>Status Footer, more information later</h1>
    </div> -->
</div>

<!-- Config page here:-->
<div data-role="page" id="config_page">
    <div class="loader" style='text-align:center;position:absolute;top:33.5px;width:100%;height:100%;z-index:1000;background:rgba(0,0,0,0.3);'><img src="static/images/ajax-loader.gif" alt="" style="position:relative;top:10%;"></div>
    <div data-role="header">
        <div data-role="navbar" id="navbar2">
            <ul>
                <li><a href="#status_page" class="tab status_page">Status</a></li>
                <li><a href="#" class="tab ui-btn-active ui-state-persist">Config</a></li>
<<<<<<< HEAD
                <li style="position:relative;padding-right:33.5px"><a href="#logs_page" class="tab">Logs</a><a href="#settings" data-role="button" class="settings" data-icon="gear" data-iconpos="notext" style="position:absolute;right:0;top:0;width:33.5px;height:33.5px;padding:0px;"></a></li>
=======
                <li style="position:relative;padding-right:33.5px"><a href="#logs_page" class="tab logs_page">Logs</a><a href="#settings" data-role="button" data-icon="gear" data-iconpos="notext" style="position:absolute;right:0;top:0;width:33.5px;height:33.5px;padding:0px;"></a></li>
>>>>>>> 1c0f0f1f
            </ul>
        </div>
    </div>

    <div data-role="main" class="ui-content">
        <form id="config_form">
            <div class="ui-field-contain">
                <div class="ui-body ui-field-contain" data-role="controlgroup" data-type="horizontal">
                    <input type="radio" name="radio_base_rover" id="radio_base" value="base">
                    <label for="radio_base">Base</label>
                    <input type="radio" name="radio_base_rover" id="radio_rover" value="rover">
                    <label for="radio_rover">Rover</label>
                </div>
                <div class="ui-field-contain" id="control_buttons">
                    <a href="#" class="ui-btn ui-corner-all ui-btn-inline" id="start_button">Start</a>
                    <a href="#" class="ui-btn ui-corner-all ui-btn-inline" id="stop_button">Stop</a>
                    <!-- <a href="#" class="ui-btn ui-corner-all ui-btn-inline save_configs_button" id="load_and_restart_button">Save & Load</a> -->
                    <a href="#" class="ui-btn ui-corner-all ui-btn-inline save_configs_button" id="save_button">Save</a>
                    <!-- Extra buttons are hidden in this div -->
                    <div class="hidden_buttons" style="display:inline-block">
                        <ul style="padding-left: 0;">
                            <li style="list-style:none;position:relative">
                                <a href="#" class="ui-btn ui-corner-all ui-btn-inline" id="hide_buttons_button">⋮</a>
                                <ul style="list-style:none;position:absolute;left:-200%;z-index:2000;display:none;background:#F9F9F9;border: 1px solid #ddd;padding-left:5px;" class="hidden_list">
                                    <li><a href="#" class="ui-btn ui-corner-all ui-btn-inline save_configs_button" id="save_as_button" style="width:calc( 100% - 39px);">Save As...</a></li>
                                    <li><a href="#" class="ui-btn ui-corner-all ui-btn-inline" id="delete_config_button" style="width:calc( 100% - 39px);">Delete сonfig...</a></li>
                                    <li><a href="#" class="ui-btn ui-corner-all ui-btn-inline" id="reset_config_button" style="width:calc( 100% - 39px);z-index:999;">Reset to default</a></li>
                                </ul>
                            </li>
                        </ul>
                    </div>
                    <!-- end of extra buttons div -->
                    <!--     Popup for config delete -->
                    <div data-role="popup" id="popupDelete" data-theme="a" class="ui-corner-all">
                		<a href="#" data-rel="back" data-role="button" data-theme="a" data-icon="delete" data-iconpos="notext" class="ui-btn-right">Close</a>
                        <div style="padding:0px 10px;width:200px;">
                            <label for="un" class="ui-hidden-accessible">Config title:</label>
                            <select name="config_delete" id="config_delete_hidden" class='available_configs'>
                                <option value="">...</option>
                            </select>
                            <button type="submit" class="ui-btn ui-corner-all ui-shadow ui-btn-a ui-btn-icon-left ui-icon-check" id="config-delete-submit">Delete config</button>
                        </div>
                    </div>
                    <!--  end of popup -->
                    <!-- Popup for config save as -->
                    <div data-role="popup" id="popupLogin" data-theme="a" class="ui-corner-all">
                    	<a href="#" data-rel="back" data-role="button" data-theme="a" data-icon="delete" data-iconpos="notext" class="ui-btn-right">Close</a>
                        <div style="padding:0px 10px;width:200px;">
                            <label for="un" class="ui-hidden-accessible">Config title:</label>
                            <select name="config_select" id="config_select_hidden" class='available_configs'>
                                <option value="">...</option>
                            </select>
                            <input type="text" name="config-title" id="un" value="" placeholder="Enter new title" data-theme="a">
                            <span class='conf_tail' style="position:relative;top:15px;font-weight: bold;width:15px;">.conf</span>
                            <span class="space_alert" style='color:red;display:none;'>Config title can contain only latin symbols, numbers and "_", "-".</span>
                            <button type="submit" class="ui-btn ui-corner-all ui-shadow ui-btn-a ui-btn-icon-left ui-icon-check" id="config-title-submit">Save</button>
                        </div>
                    </div>
                    <!--  end of popup -->
					<!-- Popup for config save -->
                    <div data-role="popup" id="popupSave">
                        <a href="#" data-rel="back" data-role="button" data-theme="a" data-icon="delete" data-iconpos="notext" class="ui-btn-right">Close</a>
                        <div data-role="header">
                            <h1>Save config</h1>
                        </div>
                        <div data-role="main" class="ui-content">
                            <p>Do you want to load current config after save?</p>
                            <a href="#" class="ui-btn ui-corner-all ui-shadow ui-btn-inline ui-btn-a" data-transition="flow" id="config-save-load-submit">Yes</a>
                            <a href="#" class="ui-btn ui-corner-all ui-shadow ui-btn-inline ui-btn-a" id="config-save-submit">No</a>
                      </div>
                      <div data-role="footer">
                        <h1> </h1>
                      </div>
                    </div>
                    <!-- Popup for input change-->
                    <div data-role="popup" id="popupDialog">
                        <a href="#" data-rel="back" data-role="button" data-theme="a" data-icon="delete" data-iconpos="notext" class="ui-btn-right">Close</a>
                        <div data-role="header">
                            <h1>Warning</h1>
                        </div>
                        <div data-role="main" class="ui-content">
                            <p>Changing this input will make onboard receiver inaccessible to RTKLIB.</p>
                            <a href="#" class="ui-btn ui-corner-all ui-shadow ui-btn-inline ui-btn-a" data-rel="back" data-transition="flow" id="acceptChange">OK</a>
                            <a href="#" class="ui-btn ui-corner-all ui-shadow ui-btn-inline ui-btn-a" data-rel="back" id="denyChange">Cancel</a>
                      </div>
                      <div data-role="footer">
                        <h1> </h1>
                      </div>
                    </div>
                    <!-- end of popup-->
                    <!-- Popup for empty base position-->
                    <div data-role="popup" id="popupPos">
                        <a href="#" data-rel="back" data-role="button" data-theme="a" data-icon="delete" data-iconpos="notext" class="ui-btn-right">Close</a>
                        <div data-role="header">
                            <h1>Warning</h1>
                        </div>
                        <div data-role="main" class="ui-content">
                            <p>All base coordinates must be entered to achieve float or fixed solution</p>
                            <a href="#" class="ui-btn ui-corner-all ui-shadow ui-btn-inline ui-btn-a" data-rel="back" data-transition="flow" id="acceptChange">OK</a>
                      </div>
                      <div data-role="footer">
                        <h1> </h1>
                      </div>
                    </div>
                    <!-- end of popup-->
                </div>
                <div class="ui-body ui-field-contain" data-role="controlgroup" data-type="horizontal">
                    <select name="config_select" id="config_select" class='available_configs'>
                        <option value="">...</option>
                    </select>
                </div>
                <div class="ui-field-contain" id="config_buttons"></div>
                <div id="config_form_column_space"></div>
            </div>
        </form>
    </div>
</div>

<!-- Logs page here:-->
<div data-role="page" id="logs_page">
    <div data-role="header">
        <div data-role="navbar" id="navbar3">
            <ul>
                <li>
                    <a href="#status_page" class="tab status_page">Status</a>
                </li>
                <li>
                    <a href="#config_page" class="tab">Config</a>
                </li>
                <li style="position:relative;padding-right:33.5px">
<<<<<<< HEAD
                    <a href="#logs_page" class="tab ui-btn-active ui-state-persist">Logs</a>
                    <a href="#settings" class="settings" data-role="button" data-icon="gear" data-iconpos="notext" style="position:absolute;right:0;top:0;width:33.5px;height:33.5px;padding:0px;"></a>
=======
                    <a href="#logs_page" class="tab ui-btn-active ui-state-persist logs_page">Logs</a>
                    <a href="#settings" data-role="button" data-icon="gear" data-iconpos="notext" style="position:absolute;right:0;top:0;width:33.5px;height:33.5px;padding:0px;"></a>
>>>>>>> 1c0f0f1f
                </li>
            </ul>
        </div>
    </div>

    <div data-role="main" class="ui-content">
        <div id="ui-bar-test" class="ui-bar ui-bar-a ui-corner-all empty_logs">
            <p>Fetching available logs...</p>
        </div>
        <ul data-role="listview" data-inset="true" id="logs_list" data-split-theme="a">
        </ul>
    </div>
</div>

<!-- Settings page here:-->
<div data-role="page" id="settings">
    <div data-role="header">
        <div data-role="navbar" id="navbar3">
            <ul>
                <li><a href="#status_page" class="tab status_page">Status</a></li>
                <li><a href="#config_page" class="tab">Config</a></li>
<<<<<<< HEAD
                <li style="position:relative;padding-right:33.5px"><a href="#logs_page" class="tab">Logs</a><a href="#settings" data-role="button" class="tab ui-btn-active ui-state-persist settings" data-icon="gear" data-iconpos="notext" style="position:absolute;right:0;top:0;width:33.5px;height:33.5px;padding:0px;"></a></li>
=======
                <li style="position:relative;padding-right:33.5px"><a href="#logs_page" class="tab logs_page">Logs</a><a href="#settings" data-role="button" class="tab ui-btn-active ui-state-persist" data-icon="gear" data-iconpos="notext" style="position:absolute;right:0;top:0;width:33.5px;height:33.5px;padding:0px;"></a></li>
>>>>>>> 1c0f0f1f
            </ul>
        </div>
    </div>

    <div data-role="main" class="ui-content">
        <div id="ui-bar-test" class="ui-bar ui-bar-a ui-corner-all" style="margin-bottom:1em;">
            <p>Network: {{ system_status.network_status.ssid }}</p>
            <p>IP: {{ system_status.network_status.ip_address }}</p>
            <a href="http://reach.local:5000" class="ui-btn ui-corner-all ui-btn-inline" target="_blank" id="wifi_link">Wi-Fi setup</a>
            <a href="" class="ui-btn ui-corner-all ui-btn-inline" target="_blank" id="turn_off_wifi">Turn off Wi-Fi</a>
            <p id="off_wi-fi_warning"></p>
        </div>
        <div id="ui-bar-test" class="ui-bar ui-bar-a ui-corner-all" style="margin-bottom:1em;">
            <p style="display:inline-block; float:left;padding-right:20px;position:relative;top:5px;">RINEX version:</p>
            <div style="float:left;">
                <select name="select-native-1" id="rinex_version" class="config_form_field">
                    <option value="2.10">2.10</option>
                    <option value="2.11">2.11</option>
                    <option value="2.12">2.12</option>
                    <option value="3.00">3.00</option>
                    <option value="3.02">3.01</option>
                    <option value="3.02">3.02</option>
                </select>
            </div>
        </div>
        <div id="ui-bar-test" class="ui-bar ui-bar-a ui-corner-all" style="margin-bottom:1em;">
            <a href="" class="ui-btn ui-corner-all ui-btn-inline" target="_blank" id="reboot">Reboot</a>
            <p id="reboot_warning"></p>
        </div>
        <div class="ui-field-contain" id="update_buttons">
            <div id="ui-bar-test" class="ui-bar ui-bar-a ui-corner-all" style="margin-bottom:1em;">
                <p>ReachView version: {{ system_status.app_version }}</p>
                <p style="clear:both">During update ReachView will go inactive for about a minute. Wait for the LED to start blinking again, then refresh the page.</p>
                <a href="#" class="ui-btn ui-corner-all ui-btn-inline" id="update_button" style="float:left">Update</a><span class='connect' style="color:red;font-size:12px;"></span>
                <div class="load_update" style="height:44px;float:left;position:relative;display:none;">
                    <img src="static/images/update_loader.gif" style="height:54px;">
                    <p style="position:absolute;top:0px;left:0px;color:red;width:54px;text-align:center;">120</p>
                </div>
            </div>
        </div>
        <div id="ui-bar-test" class="ui-bar ui-bar-a ui-corner-all" style="margin-bottom:1em;">
            <p>Reach image version: {{ system_status.image_version }}</p>
        </div>
    </div>
</div>

</body>
</html><|MERGE_RESOLUTION|>--- conflicted
+++ resolved
@@ -62,11 +62,7 @@
             <ul>
                 <li><a href="#" class="tab ui-btn-active ui-state-persist status_page">Status</a></li>
                 <li><a href="#config_page" class="tab">Config</a></li>
-<<<<<<< HEAD
-                <li style="position:relative;padding-right:33.5px"><a href="#logs_page" class="tab">Logs</a><a href="#settings" data-role="button" data-icon="gear" class="settings" data-iconpos="notext" style="position:absolute;right:0;top:0;width:33.5px;height:33.5px;padding:0px;"></a></li>
-=======
-                <li style="position:relative;padding-right:33.5px"><a href="#logs_page" class="tab logs_page">Logs</a><a href="#settings" data-role="button" data-icon="gear" data-iconpos="notext" style="position:absolute;right:0;top:0;width:33.5px;height:33.5px;padding:0px;"></a></li>
->>>>>>> 1c0f0f1f
+                <li style="position:relative;padding-right:33.5px"><a href="#logs_page" class="tab logs_page">Logs</a><a href="#settings" data-role="button" data-icon="gear" class="settings" data-iconpos="notext" style="position:absolute;right:0;top:0;width:33.5px;height:33.5px;padding:0px;"></a></li>
             </ul>
         </div>
     </div>
@@ -118,11 +114,7 @@
             <ul>
                 <li><a href="#status_page" class="tab status_page">Status</a></li>
                 <li><a href="#" class="tab ui-btn-active ui-state-persist">Config</a></li>
-<<<<<<< HEAD
-                <li style="position:relative;padding-right:33.5px"><a href="#logs_page" class="tab">Logs</a><a href="#settings" data-role="button" class="settings" data-icon="gear" data-iconpos="notext" style="position:absolute;right:0;top:0;width:33.5px;height:33.5px;padding:0px;"></a></li>
-=======
-                <li style="position:relative;padding-right:33.5px"><a href="#logs_page" class="tab logs_page">Logs</a><a href="#settings" data-role="button" data-icon="gear" data-iconpos="notext" style="position:absolute;right:0;top:0;width:33.5px;height:33.5px;padding:0px;"></a></li>
->>>>>>> 1c0f0f1f
+                <li style="position:relative;padding-right:33.5px"><a href="#logs_page" class="tab logs_page">Logs</a><a href="#settings" data-role="button" class="settings" data-icon="gear" data-iconpos="notext" style="position:absolute;right:0;top:0;width:33.5px;height:33.5px;padding:0px;"></a></li>
             </ul>
         </div>
     </div>
@@ -253,13 +245,8 @@
                     <a href="#config_page" class="tab">Config</a>
                 </li>
                 <li style="position:relative;padding-right:33.5px">
-<<<<<<< HEAD
-                    <a href="#logs_page" class="tab ui-btn-active ui-state-persist">Logs</a>
+                    <a href="#logs_page" class="tab ui-btn-active ui-state-persist logs_page">Logs</a>
                     <a href="#settings" class="settings" data-role="button" data-icon="gear" data-iconpos="notext" style="position:absolute;right:0;top:0;width:33.5px;height:33.5px;padding:0px;"></a>
-=======
-                    <a href="#logs_page" class="tab ui-btn-active ui-state-persist logs_page">Logs</a>
-                    <a href="#settings" data-role="button" data-icon="gear" data-iconpos="notext" style="position:absolute;right:0;top:0;width:33.5px;height:33.5px;padding:0px;"></a>
->>>>>>> 1c0f0f1f
                 </li>
             </ul>
         </div>
@@ -281,11 +268,7 @@
             <ul>
                 <li><a href="#status_page" class="tab status_page">Status</a></li>
                 <li><a href="#config_page" class="tab">Config</a></li>
-<<<<<<< HEAD
-                <li style="position:relative;padding-right:33.5px"><a href="#logs_page" class="tab">Logs</a><a href="#settings" data-role="button" class="tab ui-btn-active ui-state-persist settings" data-icon="gear" data-iconpos="notext" style="position:absolute;right:0;top:0;width:33.5px;height:33.5px;padding:0px;"></a></li>
-=======
-                <li style="position:relative;padding-right:33.5px"><a href="#logs_page" class="tab logs_page">Logs</a><a href="#settings" data-role="button" class="tab ui-btn-active ui-state-persist" data-icon="gear" data-iconpos="notext" style="position:absolute;right:0;top:0;width:33.5px;height:33.5px;padding:0px;"></a></li>
->>>>>>> 1c0f0f1f
+                <li style="position:relative;padding-right:33.5px"><a href="#logs_page" class="tab logs_page">Logs</a><a href="#settings" data-role="button" class="tab ui-btn-active ui-state-persist settings" data-icon="gear" data-iconpos="notext" style="position:absolute;right:0;top:0;width:33.5px;height:33.5px;padding:0px;"></a></li>
             </ul>
         </div>
     </div>
