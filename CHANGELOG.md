# Changelog
<<<<<<< HEAD
## [2.5.x] - not released
### Added
 - rtcm tcp client service added. #376
 
=======

## [] - not released
### Added
 - Septentrio Mosaic-X5 detection and configuration
 - Reverse proxy server with Rtkbase authentication, for Mosaic-X5 web interface
 - Added description below form input. #381
### Changed
### Deprecated
### Removed
### Fixed
 - Remove Sbas rtcm message (1107) after F9P configuration. #391
 - Tooltips buttons were a link to top page. #387
 - Fix armbian ramlog bug with log older than 1 day. https://github.com/Stefal/build/issues/16
 - Archive service will compress .sbf files too.
 - Fix duplicates in .sbf to rinex conversion : https://github.com/rtklibexplorer/RTKLIB/issues/186
 - Various fixes : #374
### Security

>>>>>>> 662c62d2
## [2.5.0] - 2024-01-30
### Added
 - udev rules to create ttyGNSS port for usb connected F9P.
 - Added UART connected F9P detection and configuration.
 - Some scripts for using a base with a 4G Simcom A76XX modem. (Beta).
 - Rules to manage rtkbase services without sudo (Bookworm or newer).
 - Trying to detect the wrong cpu temp on Orange Pi Zero. #224
 - Buttons and collapsing informations on the diagnostic page.
### Changed
 - RTKLib upgraded to release b34i from rtklibexplorer.
 - RTKBase now use a virtual environnement for the python environnement
 - install.sh -> --detect-usb-gnss renamed to --detect-gnss
 - Rinex conversion -> limit to 2 frequencies removed in "full" presets
 - Rinex conversion -> receiver option (-TADJ=1 for ubx) is sourced from settings.conf
 - Logs -> default time overlap changed from 30s to 0s
### Fixed
 - More tests before copying RTKLib binaries. #313
 - Skip unknown section or key when restoring settings. #336
 - Fix space detection in various forms inputs.
 - Fix broken form input validation patterns. #353
 - Fix some issues with Orange Pi Zero images. #361
### Security
 - Update of various python modules.
 - Apply some restrictions on RTKBase services. #341

## [2.4.2] - 2023-11-10
### Fixed
 - Pin Werkzeug module to v2.2.2 to fix dependencie failure. #330
 
## [2.4.1] - 2023-02-26
### Fixed
- GUI -> Settings: Fixed GNSS detect & configure. #303

## [2.4.0] - 2023-02-20
### Added
- GUI -> Settings: Added a 2nd NTRIP output. #240
- GUI -> Settings: Added features to backup, restore and reset RTKBase settings.
- GUI -> Settings: Added a button to detect and/or configure the gnss receiver. #70
- GUI -> Settings: Added a button to show/hide the Ntrip passwords. Thanks to @GwnDaan #208 
- GUI -> Settings: Added Gnss receiver informations (Model and firmware release).
- GUI -> Settings: Added Operating system informations.
- GUI -> Settings: Alert when user wants to leave the page with unsaved settings. #235
- GUI -> Status: Added tooltip on the blue pin to explain that it's a coarse location. #247
- GUI -> Status: Added an alert if the main service isn't active.
- GUI -> Logs: Added 3 more Rinex presets, and modified rinex window layout. #43 #134 #190 #200
- Bidirectionnal communication with the gnss receiver is enabled. #277
- More informations are available in the local caster source table. #183
- Port number for the web server is configurable in settings.conf
### Changed
- RTKLib upgraded to release b34g from rtklibexplorer. #222
- RTKLib binaries are bundled for armv6l, armv7l, aarch64, x86. Compilation from source isn't needed anymore for these platforms.
- Command line: Many changes on install.sh arguments/options. See `install.sh --help`
- Flask upgraded to v2.2.2 and other dependencies upgraded too.
- SocketIO upgraded to v4.4.1
- Bootstrap upgraded to v4.6.1
- Bootstrap-table upgraded to v1.21.1
- Password for local caster isn't mandatory anymore. Thanks to @GwnDaan #210
- Change socketio connection method. Thanks to @jaapvandenhandel
- Change 127.0.0.1 to localhost for better ipv6 support. Thanks to @by
### Fixed
- GUI -> Status: Sat. levels and coordinates are set to zero in case of a signal interruption. #164
- GUI -> Status: Sat. levels are left align. Thanks to @GwnDaan #72
- GUI -> Status: New provider for OpenStreetMap HOT tiles.
- GUI: After a RTKBase update, the browser won't use the old javascript files anymore (cache busting). #217
- Remaining space check could not work with non english shell. Thanks to @GwnDaan #213
- GUI -> Settings: No more "bounce" issues with the switches. Thanks to @GwnDaan
- Max Cpu temp was not updated when no user were connected. Thanks to @GwnDaan
- GUI -> Settings: Check update now display an error in case of a connection error. Thanks to @GwnDaan #221
- GUI -> Logs: Better logs table behaviour on mobile devices.
- Grep pattern fixed on PPS example. Thanks to @by.

### Security

## [2.3.4] - 2022-04-01
### Fixed 
- Failure with some python dependancies. #215
- More fixes with Gpsd service restart. #94

## [2.3.3] - 2022-02-28
### Fixed
- Fix the Rinex conversion failure. #206
- Restart Ntrip/Rtcm services after an update. #171
- When the Main service restart, Gpsd service restart too #94

## [2.3.2] - 2022-02-22
### Added
- GUI -> Status: Added a new default map background : Osm "standard", from osm.org.
- GUI: The footer include a link to the github repo. #191
- GUI -> Settings : Board name is displayed in the System Settings section. #194
### Changed
- Leafletjs upgraded to release 1.7
- GUI -> Status: Ortho HR (aerial images) max zoom changed from 20 to 21.
### Fixed
- GUI -> Settings: "Save" buttons are disabled when a new setting is saved. #193
- Rtcm and Ntrip services are restarded after a RTKBase update. #171
- The Rinex conversion is more robust and error message is more understandable.
- GUI -> Rinex conversion is now enabled only for zip files.

## [2.3.1] - 2021-07-25
### Fixed
- Local ntrip caster was not started with the right user/password syntax. #166
- Local ntrip caster service was not restarted after new settings were set. #167
- Psutil python requirement could not be installed on Os already including it (like Raspberry Pi Os with desktop). #165

## [2.3.0] - 2021-07-08
### Added
- New local Ntrip Caster service to use RTKBase as a standalone NTRIP Caster.
- GUI -> Status: New OrthoHR aerial imagery layer, covering France only.
- GUI -> Status: Realtime and static base position stay both visible on the map.
- GUI -> Status: Solution status is displayed next to coordinates.
- GUI -> Settings: Service status are updated in realtime, and painted with orange/red in case of restart/failure.
- GUI -> Settings: Display Cpu temperature.
- GUI -> Settings: Display uptime.
- GUI -> Settings: Display storage informations.
- GUI -> Settings: Tooltips to display some help about each services.
- GUI : Auto reconnection with the web server after a RTKBase update or a server (SBC) reboot.

### Changed
- Default antenna value sets to 'ADVNULLANTENNA' instead of 'NULLANTENNA'.

### Fixed
- Rtkbase was deleting old archives when remaining space was lower than 5GB instead of 500MB. And now you can change this value inside `settings.conf`. #132
- rtkrcv configuration was hardcoded with ubx input, now it uses the format set on GUI -> Settings -> Main. #148
- Only .ubx files were archived. Now archive_and_clean.sh script check for all files format managed by str2str. #158
- The 2.1.x to 2.2.0 upgrade created a wrong path inside str2str_rtcm_serial.service (/var/tmp/rtkbase)
- rtkrcv didn't always stop after the 1O mn timeout. #35

### Security
- Cryptography module updated to 3.3.2
- Eventlet module updated to 0.31.0

## [2.2.0] - 2021-01-12
### Added
- New Rtcm serial service to send a rtcm stream on a serial output, like a radio module
- RTKBase release number, receiver model, and antenna information are sent on RTCM stream (message 1008 and 1033 added)
- GUI->Status: Button to copy realtime coordinates to the clipboard
- GUI->Settings: You can edit the antenna info in the Main service options
- GUI->Settings: Spinners and countdown added on reboot modal window
- GUI->Settings: Auto refresh the webpage after a reboot (fixed time duration)
- The archive_and_clean script delete oldest archives if there is less than 500MB available.
- The install script check if there is enough space before starting

### Changed
- Upgrade to RTKLib v2.4.3-b34
- Pystemd updated to 0.8.0
- Pystemd is now installed from Pypi
- Some python module updates
- More dependencies are installed for aarch64 platform
- The realtime base location calculation is now using dual-frequency ionosphere correction. You won't see the location anymore if you use a single frequency receiver.
- Default value for archive rotation lowered to 60 days.

### Fixed
- Cleaning update modal box when closing it
- writing absolute path to python3 in rtkbase_web unit file

### Security
- Cryptography module updated to 3.3.1

## [2.1.1] - 2020-07-30
### Fixed
- rtcm services was sending data to the ntrip caster.

## [2.1.0] - 2020-07-22
### Added
- GUI -> Status: Marker on the map with the fixed base's coordinates.
- GUI -> Status: Optional Maptiler aerial image layer on the map (see 'Advanced' section in README.md)
- GUI -> Settings: Receiver dependent options on Rtcm and Ntrip output
- GUI -> Settings: Services diagnostic
- GUI -> Logs: Option to convert a zipped ubx archive to Rinex (for the IGN "Calculs GNSS Réseau en ligne")
- Miscellaneous: You can run install.sh from anywhere
- Miscellaneous: Freeze python modules inside requirements

### Changed
- Gnss receiver (ZED-F9P): Disabling SBAS during configuration
- Gnss receiver (U-Blox): During the first installation, if a U-Blox receiver is detected, -TADJ=1 will be added for Rtcm and Ntrip outputs. See #80
- Gnss receiver: The config files extension is now .cfg

### Fixed
- install.sh: Check if logname return a correct value
- install.sh: Add dialout group to user
- various bugfixes

## [2.0.2] - 2020-06-09
### Added
- Web interface
- Satellite levels
- Map
- Setting configuration from the webpage
- Download/Delete raw data
- Automatic installation
- Automatic setup for usb connected Ublox Zed-F9P
- Multiple simultaneous streams (Raw/Rtcm/Ntrip)

## [1.0.0] - 2019-12-19
### Added
- First official Release

## [0.0.1] - 2019-03-02
### Added
- First beta release

### Changed
### Deprecated
### Removed
### Fixed
### Security<|MERGE_RESOLUTION|>--- conflicted
+++ resolved
@@ -1,16 +1,11 @@
 # Changelog
-<<<<<<< HEAD
-## [2.5.x] - not released
-### Added
- - rtcm tcp client service added. #376
- 
-=======
 
 ## [] - not released
 ### Added
  - Septentrio Mosaic-X5 detection and configuration
  - Reverse proxy server with Rtkbase authentication, for Mosaic-X5 web interface
  - Added description below form input. #381
+ - rtcm tcp client service added (useful for the Rtkdirect service). #376
 ### Changed
 ### Deprecated
 ### Removed
@@ -23,7 +18,6 @@
  - Various fixes : #374
 ### Security
 
->>>>>>> 662c62d2
 ## [2.5.0] - 2024-01-30
 ### Added
  - udev rules to create ttyGNSS port for usb connected F9P.
