# Changelog
<<<<<<< HEAD

## [2.4.0] - 2023-02-20
### Added
- GUI -> Settings: Added a 2nd NTRIP output. #240
- GUI -> Settings: Added features to backup, restore and reset RTKBase settings.
- GUI -> Settings: Added a button to detect and/or configure the gnss receiver. #70
- GUI -> Settings: Added a button to show/hide the Ntrip passwords. Thanks to @GwnDaan #208 
- GUI -> Settings: Added Gnss receiver informations (Model and firmware release).
- GUI -> Settings: Added Operating system informations.
- GUI -> Settings: Alert when user wants to leave the page with unsaved settings. #235
- GUI -> Status: Added tooltip on the blue pin to explain that it's a coarse location. #247
- GUI -> Status: Added an alert if the main service isn't active.
- GUI -> Logs: Added 3 more Rinex presets, and modified rinex window layout. #43 #134 #190 #200
- Bidirectionnal communication with the gnss receiver is enabled. #277
- More informations are available in the local caster source table. #183
- Port number for the web server is configurable in settings.conf
### Changed
- RTKLib upgraded to release b34g from rtklibexplorer. #222
- RTKLib binaries are bundled for armv6l, armv7l, aarch64, x86. Compilation from source isn't needed anymore for these platforms.
- Command line: Many changes on install.sh arguments/options. See `install.sh --help`
- Flask upgraded to v2.2.2 and other dependencies upgraded too.
- SocketIO upgraded to v4.4.1
- Bootstrap upgraded to v4.6.1
- Bootstrap-table upgraded to v1.21.1
- Password for local caster isn't mandatory anymore. Thanks to @GwnDaan #210
- Change socketio connection method. Thanks to @jaapvandenhandel
- Change 127.0.0.1 to localhost for better ipv6 support. Thanks to @by
### Fixed
- GUI -> Status: Sat. levels and coordinates are set to zero in case of a signal interruption. #164
- GUI -> Status: Sat. levels are left align. Thanks to @GwnDaan #72
- GUI -> Status: New provider for OpenStreetMap HOT tiles.
- GUI: After a RTKBase update, the browser won't use the old javascript files anymore (cache busting). #217
- Remaining space check could not work with non english shell. Thanks to @GwnDaan #213
- GUI -> Settings: No more "bounce" issues with the switches. Thanks to @GwnDaan
- Max Cpu temp was not updated when no user were connected. Thanks to @GwnDaan
- GUI -> Settings: Check update now display an error in case of a connection error. Thanks to @GwnDaan #221
- GUI -> Logs: Better logs table behaviour on mobile devices.
- Grep pattern fixed on PPS example. Thanks to @by.

### Security

=======
>>>>>>> fe17b9e2
## [2.3.4] - 2022-04-01
### Fixed 
- Failure with some python dependancies. #215
- More fixes with Gpsd service restart. #94

## [2.3.3] - 2022-02-28
### Fixed
- Fix the Rinex conversion failure. #206
- Restart Ntrip/Rtcm services after an update. #171
- When the Main service restart, Gpsd service restart too #94

## [2.3.2] - 2022-02-22
### Added
- GUI -> Status: Added a new default map background : Osm "standard", from osm.org.
- GUI: The footer include a link to the github repo. #191
- GUI -> Settings : Board name is displayed in the System Settings section. #194
### Changed
- Leafletjs upgraded to release 1.7
- GUI -> Status: Ortho HR (aerial images) max zoom changed from 20 to 21.
### Fixed
- GUI -> Settings: "Save" buttons are disabled when a new setting is saved. #193
- Rtcm and Ntrip services are restarded after a RTKBase update. #171
- The Rinex conversion is more robust and error message is more understandable.
- GUI -> Rinex conversion is now enabled only for zip files.

## [2.3.1] - 2021-07-25
### Fixed
- Local ntrip caster was not started with the right user/password syntax. #166
- Local ntrip caster service was not restarted after new settings were set. #167
- Psutil python requirement could not be installed on Os already including it (like Raspberry Pi Os with desktop). #165

## [2.3.0] - 2021-07-08
### Added
- New local Ntrip Caster service to use RTKBase as a standalone NTRIP Caster.
- GUI -> Status: New OrthoHR aerial imagery layer, covering France only.
- GUI -> Status: Realtime and static base position stay both visible on the map.
- GUI -> Status: Solution status is displayed next to coordinates.
- GUI -> Settings: Service status are updated in realtime, and painted with orange/red in case of restart/failure.
- GUI -> Settings: Display Cpu temperature.
- GUI -> Settings: Display uptime.
- GUI -> Settings: Display storage informations.
- GUI -> Settings: Tooltips to display some help about each services.
- GUI : Auto reconnection with the web server after a RTKBase update or a server (SBC) reboot.

### Changed
- Default antenna value sets to 'ADVNULLANTENNA' instead of 'NULLANTENNA'.

### Fixed
- Rtkbase was deleting old archives when remaining space was lower than 5GB instead of 500MB. And now you can change this value inside `settings.conf`. #132
- rtkrcv configuration was hardcoded with ubx input, now it uses the format set on GUI -> Settings -> Main. #148
- Only .ubx files were archived. Now archive_and_clean.sh script check for all files format managed by str2str. #158
- The 2.1.x to 2.2.0 upgrade created a wrong path inside str2str_rtcm_serial.service (/var/tmp/rtkbase)
- rtkrcv didn't always stop after the 1O mn timeout. #35

### Security
- Cryptography module updated to 3.3.2
- Eventlet module updated to 0.31.0

## [2.2.0] - 2021-01-12
### Added
- New Rtcm serial service to send a rtcm stream on a serial output, like a radio module
- RTKBase release number, receiver model, and antenna information are sent on RTCM stream (message 1008 and 1033 added)
- GUI->Status: Button to copy realtime coordinates to the clipboard
- GUI->Settings: You can edit the antenna info in the Main service options
- GUI->Settings: Spinners and countdown added on reboot modal window
- GUI->Settings: Auto refresh the webpage after a reboot (fixed time duration)
- The archive_and_clean script delete oldest archives if there is less than 500MB available.
- The install script check if there is enough space before starting

### Changed
- Upgrade to RTKLib v2.4.3-b34
- Pystemd updated to 0.8.0
- Pystemd is now installed from Pypi
- Some python module updates
- More dependencies are installed for aarch64 platform
- The realtime base location calculation is now using dual-frequency ionosphere correction. You won't see the location anymore if you use a single frequency receiver.
- Default value for archive rotation lowered to 60 days.

### Fixed
- Cleaning update modal box when closing it
- writing absolute path to python3 in rtkbase_web unit file

### Security
- Cryptography module updated to 3.3.1

## [2.1.1] - 2020-07-30
### Fixed
- rtcm services was sending data to the ntrip caster.

## [2.1.0] - 2020-07-22
### Added
- GUI -> Status: Marker on the map with the fixed base's coordinates.
- GUI -> Status: Optional Maptiler aerial image layer on the map (see 'Advanced' section in README.md)
- GUI -> Settings: Receiver dependent options on Rtcm and Ntrip output
- GUI -> Settings: Services diagnostic
- GUI -> Logs: Option to convert a zipped ubx archive to Rinex (for the IGN "Calculs GNSS Réseau en ligne")
- Miscellaneous: You can run install.sh from anywhere
- Miscellaneous: Freeze python modules inside requirements

### Changed
- Gnss receiver (ZED-F9P): Disabling SBAS during configuration
- Gnss receiver (U-Blox): During the first installation, if a U-Blox receiver is detected, -TADJ=1 will be added for Rtcm and Ntrip outputs. See #80
- Gnss receiver: The config files extension is now .cfg

### Fixed
- install.sh: Check if logname return a correct value
- install.sh: Add dialout group to user
- various bugfixes

## [2.0.2] - 2020-06-09
### Added
- Web interface
- Satellite levels
- Map
- Setting configuration from the webpage
- Download/Delete raw data
- Automatic installation
- Automatic setup for usb connected Ublox Zed-F9P
- Multiple simultaneous streams (Raw/Rtcm/Ntrip)

## [1.0.0] - 2019-12-19
### Added
- First official Release

## [0.0.1] - 2019-03-02
### Added
- First beta release

### Changed
### Deprecated
### Removed
### Fixed
### Security<|MERGE_RESOLUTION|>--- conflicted
+++ resolved
@@ -1,5 +1,4 @@
 # Changelog
-<<<<<<< HEAD
 
 ## [2.4.0] - 2023-02-20
 ### Added
@@ -41,8 +40,6 @@
 
 ### Security
 
-=======
->>>>>>> fe17b9e2
 ## [2.3.4] - 2022-04-01
 ### Fixed 
 - Failure with some python dependancies. #215
