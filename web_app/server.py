--- conflicted
+++ resolved
@@ -87,13 +87,11 @@
                  {"service_unit" : "str2str_ntrip.service", "name" : "ntrip"},
                  {"service_unit" : "str2str_file.service", "name" : "file"},]
 
-<<<<<<< HEAD
-rtkbaseconfig = RTKBaseConfigManager(os.path.join(os.path.dirname(__file__), "../settings.conf"))
+
 #Delay before rtkrcv will stop if no user is on status.html page
 rtkcv_standby_delay = 600
-=======
+
 rtkbaseconfig = RTKBaseConfigManager(os.path.join(os.path.dirname(__file__), "../settings.conf.default"), os.path.join(os.path.dirname(__file__), "../settings.conf"))
->>>>>>> a46d49cf
 
 class User(UserMixin):
     def __init__(self, username):
@@ -120,7 +118,6 @@
     if new_password is not "":
         config_object.update_setting("general", "web_password_hash", generate_password_hash(new_password))
         config_object.update_setting("general", "web_password", "")
-<<<<<<< HEAD
         
 def manager():
 
@@ -130,7 +127,7 @@
             rtk.sleep_count = 0
         elif rtk.sleep_count > 10:
             print("Je voudrais bien arrêter, mais rtk.state est : ", rtk.state)
-=======
+        time.sleep(1)
 
 @socketio.on("check update", namespace="/test")
 def check_update(source_url = None, current_release = None, prerelease=False):
@@ -191,13 +188,6 @@
     script_path = os.path.join("/var/tmp/", primary_folder, "rtkbase_update.sh")
     os.execl(script_path, rtkbase_path, app.config["DOWNLOAD_FOLDER"].split("/")[-1])
 
-
-
-
->>>>>>> a46d49cf
-
-        time.sleep(1)
-        
 # at this point we are ready to start rtk in 2 possible ways: rover and base
 # we choose what to do by getting messages from the browser
 
