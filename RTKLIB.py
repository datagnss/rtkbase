# ReachView code is placed under the GPL license.
# Written by Egor Fedorov (egor.fedorov@emlid.com)
# Copyright (c) 2015, Emlid Limited
# All rights reserved.

# If you are interested in using ReachView code as a part of a
# closed source project, please contact Emlid Limited (info@emlid.com).

# This file is part of ReachView.

# ReachView is free software: you can redistribute it and/or modify
# it under the terms of the GNU General Public License as published by
# the Free Software Foundation, either version 3 of the License, or
# (at your option) any later version.

# ReachView is distributed in the hope that it will be useful,
# but WITHOUT ANY WARRANTY; without even the implied warranty of
# MERCHANTABILITY or FITNESS FOR A PARTICULAR PURPOSE.  See the
# GNU General Public License for more details.

# You should have received a copy of the GNU General Public License
# along with ReachView.  If not, see <http://www.gnu.org/licenses/>.

from RtkController import RtkController
from ConfigManager import ConfigManager
from Str2StrController import Str2StrController
from LogManager import LogManager
from ReachLED import ReachLED

from threading import Semaphore, Thread
import json
import time
from subprocess import check_output, Popen, PIPE

# master class for working with all RTKLIB programmes
# prevents them from stacking up and handles errors
# also handles all data broadcast through websockets

class RTKLIB:

    # we will save RTKLIB state here for later loading
    state_file = "/home/reach/.reach/rtk_state"

    def __init__(self, socketio, enable_led = True, rtkrcv_path = None, config_path = None, str2str_path = None, gps_cmd_file_path = None, log_path = None):
        # default state for RTKLIB is "rover single"
        self.state = "rover"

        # we need this to broadcast stuff
        self.socketio = socketio

        # these are necessary to handle rover mode
        self.rtkc = RtkController(rtkrcv_path, config_path)
        self.conm = ConfigManager(config_path)

        # this one handles base settings
        self.s2sc = Str2StrController(str2str_path, gps_cmd_file_path)

        # take care of serving logs
        self.logm = LogManager(log_path)

        # basic synchronisation to prevent errors
        self.semaphore = Semaphore()

        # we need this to send led signals
        self.enable_led = enable_led

        if self.enable_led:
            self.led = ReachLED()

        # broadcast satellite levels and status with these
        self.server_not_interrupted = True
        self.satellite_thread = None
        self.coordinate_thread = None

        # we try to restore previous state
        # in case we can't, we start as rover in single mode
        self.loadState()

    def launchRover(self, config_name = None):
        # config_name may be a name, or a full path
        # if the parameter contains "/", then we consider it a full path
        # else, we will be looking for it one directory higher than the rtkrcv bin

        self.semaphore.acquire()
        print("Attempting to launch rtkrcv...")

        if config_name == None:
            res = self.rtkc.launch()
        else:
            res = self.rtkc.launch(config_name)

        if res < 0:
            print("rtkrcv launch failed")
        elif res == 1:
            print("rtkrcv launch successful")
            self.state = "rover"
        elif res == 2:
            print("rtkrcv already launched")
            self.state = "rover"

        self.saveState()

        if self.enable_led:
            self.updateLED()

        print("Rover mode launched")

        self.semaphore.release()

        return res

    def shutdownRover(self):

        self.stopRover()

        self.semaphore.acquire()
        print("Attempting rtkrcv shutdown")

        res = self.rtkc.shutdown()

        if res < 0:
            print("rtkrcv shutdown failed")
        elif res == 1:
            print("rtkrcv shutdown successful")
            self.state = "inactive"
        elif res == 2:
            print("rtkrcv already shutdown")
            self.state = "inactive"

        self.saveState()

        if self.enable_led:
            self.updateLED()

        print("Rover mode shutdown")

        self.semaphore.release()

        return res

    def startRover(self):

        self.semaphore.acquire()
        print("Attempting to start rtkrcv...")

        res = self.rtkc.start()

        if res == -1:
            print("rtkrcv start failed")
        elif res == 1:
            print("rtkrcv start successful")
            print("Starting coordinate and satellite broadcast")
        elif res == 2:
            print("rtkrcv already started")

        # start fresh data broadcast

        self.server_not_interrupted = True

        if self.satellite_thread is None:
            self.satellite_thread = Thread(target = self.broadcastSatellites)
            self.satellite_thread.start()

        if self.coordinate_thread is None:
            self.coordinate_thread = Thread(target = self.broadcastCoordinates)
            self.coordinate_thread.start()

        self.saveState()

        if self.enable_led:
            self.updateLED()

        self.semaphore.release()

        return res

    def stopRover(self):

        self.semaphore.acquire()
        print("Attempting to stop RTKLIB...")

        res = self.rtkc.stop()

        if res == -1:
            print("rtkrcv stop failed")
        elif res == 1:
            print("rtkrcv stop successful")
        elif res == 2:
            print("rtkrcv already stopped")

        self.server_not_interrupted = False

        if self.satellite_thread is not None:
            self.satellite_thread.join()
            self.satellite_thread = None

        if self.coordinate_thread is not None:
            self.coordinate_thread.join()
            self.coordinate_thread = None

        self.saveState()

        if self.enable_led:
            self.updateLED()

        self.semaphore.release()

        return res

    def launchBase(self):
        # due to the way str2str works, we can't really separate launch and start
        # all the configuration goes to startBase() function
        # this launchBase() function exists to change the state of RTKLIB instance
        # and to make the process for base and rover modes similar

        self.semaphore.acquire()

        self.state = "base"

        self.saveState()

        if self.enable_led:
            self.updateLED()

        print("Base mode launched")

        self.semaphore.release()

    def shutdownBase(self):
        # due to the way str2str works, we can't really separate launch and start
        # all the configuration goes to startBase() function
        # this shutdownBase() function exists to change the state of RTKLIB instance
        # and to make the process for base and rover modes similar

        self.stopBase()

        self.semaphore.acquire()

        self.state = "inactive"

        self.saveState()

        if self.enable_led:
            self.updateLED()

        print("Base mode shutdown")

        self.semaphore.release()

    def startBase(self, rtcm3_messages = None, base_position = None, gps_cmd_file = None):

        self.semaphore.acquire()

        print("Attempting to start str2str...")

        if not self.rtkc.started:
            res = self.s2sc.start(rtcm3_messages, base_position, gps_cmd_file)

            if res < 0:
                print("str2str start failed")
            elif res == 1:
                print("str2str start successful")
            elif res == 2:
                print("str2str already started")
        else:
            print("Can't start str2str with rtkrcv still running!!!!")

        self.saveState()

        if self.enable_led:
            self.updateLED()

        self.semaphore.release()

        return res

    def stopBase(self):

        self.semaphore.acquire()

        print("Attempting to stop str2str...")

        res = self.s2sc.stop()

        if res == -1:
            print("str2str stop failed")
        elif res == 1:
            print("str2str stop successful")
        elif res == 2:
            print("str2str already stopped")

        self.saveState()

        if self.enable_led:
            self.updateLED()

        self.semaphore.release()

        return res

    def readConfigBase(self):

        self.semaphore.acquire()

        print("Got signal to read base config")

        self.socketio.emit("current config base", self.s2sc.readConfig(), namespace = "/test")

        self.semaphore.release()

    def writeConfigBase(self, config):

        self.semaphore.acquire()

        print("Got signal to write base config")

        self.s2sc.writeConfig(config)

        print("Restarting str2str...")

        res = self.s2sc.stop() + self.s2sc.start()

        if res > 1:
            print("Restart successful")
        else:
            print("Restart failed")

        self.saveState()

        if self.enable_led:
            self.updateLED()

        self.semaphore.release()

        return res

    def writeConfigRover(self, config):
        # config dict must include config_name field

        self.semaphore.acquire()

        if "config_file_name" not in config:
            config_file = None
        else:
            config_file = config["config_file_name"]

        print("Got signal to write rover config to file " + config_file)

        self.conm.writeConfig(config_file, config)

        self.conm.updateAvailableConfigs()

        # send available configs to the browser
        self.socketio.emit("available configs", {"available_configs": self.conm.available_configs}, namespace="/test")

        self.semaphore.release()

    def loadConfigRover(self, config_file = None):
        # we might want to write the config, but dont need to load it every time

        self.semaphore.acquire()

        if config_file == None:
            config_file == self.conm.default_rover_config

        print("Loading config " + config_file)

        # loading config to rtkrcv
        if self.rtkc.loadConfig(config_file) < 0:
            print("ERROR: failed to load config!!!")
            print("abort load")
            self.semaphore.release()

            return -1

        print("load successful!")
        print("Now we need to restart rtkrcv for the changes to take effect")

        if self.rtkc.started:
            print("rtkrcv is already started, we need to do a simple restart!")

            res = self.rtkc.restart()

            if res == 3:
                print("Restart successful")
                print(config_file + " config loaded")
            elif res == 1:
                print("rtkrcv started instead of restart")
            elif res < 1:
                print("ERROR: rtkrcv restart failed")

            self.semaphore.release()

            self.saveState()

            return res
        else:
            print("We were not started before, so we need to perform a full start")

            self.semaphore.release()

            return self.startRover()

    def readConfigRover(self, config):

        self.semaphore.acquire()

        if "config_file_name" not in config:
            config_file = None
        else:
            config_file = config["config_file_name"]

        print("Got signal to read the rover config")

        print("Sending rover config " + config_file)

        # read from file
        self.conm.readConfig(config_file)

        # send to the browser
        self.socketio.emit("current config rover", self.conm.buffered_config.items, namespace="/test")

        self.semaphore.release()

    def shutdown(self):
        # shutdown whatever mode we are in. stop broadcast threads

        # clean up broadcast and blink threads
        self.server_not_interrupted = False
        self.led.blinker_not_interrupted = False

        if self.coordinate_thread is not None:
            self.coordinate_thread.join()

        if self.satellite_thread is not None:
            self.satellite_thread.join()

        if self.led.blinker_thread is not None:
            self.led.blinker_thread.join()

        # shutdown base or rover
        if self.state == "rover":
            return self.shutdownRover()
        elif self.state == "base":
            return self.shutdownBase()

        # otherwise, we are inactive
        return 1

    def deleteConfig(self, config_name):
        # pass deleteConfig to conm

        print("Got signal to delete config " + config_name)

        self.conm.deleteConfig(config_name)

        self.conm.updateAvailableConfigs()

        # send available configs to the browser
        self.socketio.emit("available configs", {"available_configs": self.conm.available_configs}, namespace="/test")

        print(self.conm.available_configs)

    def resetConfigToDefault(self, config_name):
        # pass reset config to conm

        print("Got signal to reset config " + config_name)

        self.conm.resetConfigToDefault(config_name)

        self.conm.updateAvailableConfigs()

        # send available configs to the browser
        self.socketio.emit("available configs", {"available_configs": self.conm.available_configs}, namespace="/test")
        
        print(self.conm.available_configs)

    def saveState(self):
        # save current state for future resurrection:
        # state is a list of parameters:
        # rover state example: ["rover", "started", "reach_single_default.conf"]
        # base state example: ["base", "stopped", "input_stream", "output_stream"]

        state = {}

        # save "rover", "base" or "inactive" state
        state["state"] = self.state

        if self.state == "rover":
            started = self.rtkc.started
        elif self.state == "base":
            started = self.s2sc.started
        elif self.state == "inactive":
            started = False

        state["started"] = "yes" if started else "no"

        # dump rover state
        state["rover"] = {"current_config": self.rtkc.current_config}

        # dump rover state
        state["base"] = {
            "input_stream": self.s2sc.input_stream,
            "output_stream": self.s2sc.output_stream,
            "rtcm3_messages": self.s2sc.rtcm3_messages,
            "base_position": self.s2sc.base_position,
            "gps_cmd_file": self.s2sc.gps_cmd_file
        }

        print("DEBUG saving state")
        print(str(state))

        with open(self.state_file, "w") as f:
            json.dump(state, f, sort_keys = True, indent = 4)

        return state

    def byteify(self, input):
        # thanks to Mark Amery from StackOverFlow for this awesome function
        if isinstance(input, dict):
            return {self.byteify(key): self.byteify(value) for key, value in input.iteritems()}
        elif isinstance(input, list):
            return [self.byteify(element) for element in input]
        elif isinstance(input, unicode):
            return input.encode('utf-8')
        else:
            return input

    def getState(self):
        # get the state, currently saved in the state file
        print("Trying to read previously saved state...")

        try:
            f = open(self.state_file, "r")
        except IOError:
            # can't find the file, let's create a new one with default state
            print("Could not find existing state, Launching default single rover mode...")

            return 1
        else:

            print("Found existing state...trying to decode...")

            try:
                json_state = json.load(f)
            except ValueError:
                # could not properly decode current state
                print("Could not decode json state. Launching single rover mode as default...")
                f.close()

                return 1
            else:
                print("Decoding succesful")

                f.close()

                # convert unicode strings to normal
                json_state = self.byteify(json_state)

                print("That's what we found:")
                print(str(json_state))

                return json_state

    def loadState(self):

        # get current state
        json_state = self.getState()

        if json_state == 1:
            # we dont need to load as we were forced to start
            # as default single rover due to corrupt/missing state file

            self.launchRover()

            # for the first start, just let it be green
            self.updateLED("green")

            return

        print("Now loading the state printed above... ")

        # first, we restore the base state, because no matter what we end up doing,
        # we need to restore base state

        self.s2sc.input_stream = json_state["base"]["input_stream"]
        self.s2sc.output_stream = json_state["base"]["output_stream"]
        self.s2sc.rtcm3_messages = json_state["base"]["rtcm3_messages"]
        self.s2sc.base_position = json_state["base"]["base_position"]
        self.s2sc.gps_cmd_file = json_state["base"]["gps_cmd_file"]

        if json_state["state"] == "rover":
            saved_config = json_state["rover"]["current_config"]

            if saved_config == "":
                saved_config = None

            self.launchRover(saved_config)

            if json_state["started"] == "yes":
                self.startRover()

        elif json_state["state"] == "base":
            self.launchBase()

            if json_state["started"] == "yes":
                self.startBase()

        else:
            # in case we are inactive
            self.launchRover()

        print(str(json_state["state"]) + " state loaded")

    def sendState(self):
        # send current state to every connecting browser

        state = self.getState()

        self.conm.updateAvailableConfigs()
        state["available_configs"] = self.conm.available_configs

        print("Available configs to send: ")
        print(str(state["available_configs"]))

        self.socketio.emit("current state", state, namespace = "/test")

<<<<<<< HEAD
    def updateLED(self, pattern = None):
=======
    def updateLED(self):
>>>>>>> caca2126
        # this forms a distinctive and informative blink pattern showing following info:
        # network_status/rtk_mode/started?/solution_status
        # network: self-hosted AP or connected? green/blue
        # rtk mode: rover or base? blue/magenta
        # started: yes or no? green/red
        # solution status: -, single, float, fix? red/cyan/yellow/green

        blink_pattern = []
        delay = 0.5

        # get wi-fi connection status for the first signal

        cmd = ["configure_edison", "--showWiFiMode"]
        cmd = " ".join(cmd)

        proc = Popen(cmd, stdout = PIPE, shell = True, bufsize = 2048)
        out = proc.communicate()

        out = out[0].split("\n")[0]

        if out == "Master":
            blink_pattern.append("green")
        elif out == "Managed":
            blink_pattern.append("blue")

        if self.state == "base":

            blink_pattern.append("magenta")

            if self.s2sc.started:
                # we have a started base
                blink_pattern.append("green")
            else:
                # we have a stopped base
                blink_pattern.append("red")
<<<<<<< HEAD

            # for now, the base doesn't have solution
            blink_pattern.append("off")

=======
>>>>>>> caca2126
        elif self.state == "rover":

            blink_pattern.append("blue")

            if self.rtkc.started:
                # we have a started rover

                blink_pattern.append("green")

                status_pattern_dict = {
                    "fix": "green,off",
                    "float": "yellow,off",
                    "single": "cyan,off",
                    "-": "read,off"
                }

                # we need to acquire RtkController in case it's currently updating info dict
                self.rtkc.semaphore.acquire()
                current_rover_solutuon_status = self.rtkc.info.get("solution_status", "")
                self.rtkc.semaphore.release()

                # if we don't know this status, we just pass
                blink_pattern.append(status_pattern_dict.get(current_rover_solutuon_status, "off"))
            else:
                # we have a stopped rover
                blink_pattern.append("red")
                # we are not started, meaning no status just yet
                blink_pattern.append("off")

        # sync color for better comprehension
        blink_pattern.append("white")

        # concatenate all that into one big string
        blink_pattern = ",off,".join(blink_pattern) + ",off"
<<<<<<< HEAD

        if pattern is not None:
            blink_pattern = pattern
=======
>>>>>>> caca2126

        if blink_pattern:
            # check blink_pattern contains something new
            if blink_pattern != self.led.current_blink_pattern:
                # if we decided we need a new pattern, then start blinking it
                self.led.startBlinker(blink_pattern, delay)

    # thread workers for broadcasing rtkrcv status

    # this function reads satellite levels from an exisiting rtkrcv instance
    # and emits them to the connected browser as messages
    def broadcastSatellites(self):
        count = 0

        while self.server_not_interrupted:

            # update satellite levels
            self.rtkc.getObs()

            if count % 10 == 0:
                print("Sending sat rover levels:\n" + str(self.rtkc.obs_rover))
                print("Sending sat base levels:\n" + str(self.rtkc.obs_base))

            self.socketio.emit("satellite broadcast rover", self.rtkc.obs_rover, namespace = "/test")
            self.socketio.emit("satellite broadcast base", self.rtkc.obs_base, namespace = "/test")
            count += 1
            time.sleep(1)

    # this function reads current rtklib status, coordinates and obs count
    def broadcastCoordinates(self):
        count = 0

        while self.server_not_interrupted:

            # update RTKLIB status
            self.rtkc.getStatus()

            if count % 10 == 0:
                print("Sending RTKLIB status select information:")
                print(self.rtkc.info)

            self.socketio.emit("coordinate broadcast", self.rtkc.info, namespace = "/test")

            if self.enable_led:
                self.updateLED()

            count += 1
            time.sleep(1)<|MERGE_RESOLUTION|>--- conflicted
+++ resolved
@@ -625,11 +625,7 @@
 
         self.socketio.emit("current state", state, namespace = "/test")
 
-<<<<<<< HEAD
     def updateLED(self, pattern = None):
-=======
-    def updateLED(self):
->>>>>>> caca2126
         # this forms a distinctive and informative blink pattern showing following info:
         # network_status/rtk_mode/started?/solution_status
         # network: self-hosted AP or connected? green/blue
@@ -665,13 +661,10 @@
             else:
                 # we have a stopped base
                 blink_pattern.append("red")
-<<<<<<< HEAD
 
             # for now, the base doesn't have solution
             blink_pattern.append("off")
 
-=======
->>>>>>> caca2126
         elif self.state == "rover":
 
             blink_pattern.append("blue")
@@ -706,12 +699,9 @@
 
         # concatenate all that into one big string
         blink_pattern = ",off,".join(blink_pattern) + ",off"
-<<<<<<< HEAD
 
         if pattern is not None:
             blink_pattern = pattern
-=======
->>>>>>> caca2126
 
         if blink_pattern:
             # check blink_pattern contains something new
